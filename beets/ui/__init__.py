# This file is part of beets.
# Copyright 2012, Adrian Sampson.
#
# Permission is hereby granted, free of charge, to any person obtaining
# a copy of this software and associated documentation files (the
# "Software"), to deal in the Software without restriction, including
# without limitation the rights to use, copy, modify, merge, publish,
# distribute, sublicense, and/or sell copies of the Software, and to
# permit persons to whom the Software is furnished to do so, subject to
# the following conditions:
#
# The above copyright notice and this permission notice shall be
# included in all copies or substantial portions of the Software.

"""This module contains all of the core logic for beets' command-line
interface. To invoke the CLI, just call beets.ui.main(). The actual
CLI commands are implemented in the ui.commands module.
"""
from __future__ import print_function

import os
import locale
import optparse
import textwrap
import sys
from difflib import SequenceMatcher
import logging
import sqlite3
import errno
import re

from beets import library
from beets import plugins
from beets import util
from beets.util.functemplate import Template
from beets import config
from beets.util import confit


# On Windows platforms, use colorama to support "ANSI" terminal colors.

if sys.platform == 'win32':
    try:
        import colorama
    except ImportError:
        pass
    else:
        colorama.init()


# Constants.

PF_KEY_QUERIES = {
    'comp': 'comp:true',
    'singleton': 'singleton:true',
}

# UI exception. Commands should throw this in order to display
# nonrecoverable errors to the user.
class UserError(Exception):
    pass

# Main logger.
log = logging.getLogger('beets')


# Utilities.

def _encoding():
    """Tries to guess the encoding uses by the terminal."""
    try:
        return locale.getdefaultlocale()[1] or 'utf8'
    except ValueError:
        # Invalid locale environment variable setting. To avoid
        # failing entirely for no good reason, assume UTF-8.
        return 'utf8'

def decargs(arglist):
    """Given a list of command-line argument bytestrings, attempts to
    decode them to Unicode strings.
    """
    return [s.decode(_encoding()) for s in arglist]

def print_(*strings):
    """Like print, but rather than raising an error when a character
    is not in the terminal's encoding's character set, just silently
    replaces it.
    """
    if strings:
        if isinstance(strings[0], unicode):
            txt = u' '.join(strings)
        else:
            txt = ' '.join(strings)
    else:
        txt = u''
    if isinstance(txt, unicode):
        txt = txt.encode(_encoding(), 'replace')
    print(txt)

def input_(prompt=None):
    """Like `raw_input`, but decodes the result to a Unicode string.
    Raises a UserError if stdin is not available. The prompt is sent to
    stdout rather than stderr. A printed between the prompt and the
    input cursor.
    """
    # raw_input incorrectly sends prompts to stderr, not stdout, so we
    # use print() explicitly to display prompts.
    # http://bugs.python.org/issue1927
    if prompt:
        if isinstance(prompt, unicode):
            prompt = prompt.encode(_encoding(), 'replace')
        print(prompt, end=' ')

    try:
        resp = raw_input()
    except EOFError:
        raise UserError('stdin stream ended while input required')

    return resp.decode(sys.stdin.encoding or 'utf8', 'ignore')

def input_options(options, require=False, prompt=None, fallback_prompt=None,
                  numrange=None, default=None, max_width=72):
    """Prompts a user for input. The sequence of `options` defines the
    choices the user has. A single-letter shortcut is inferred for each
    option; the user's choice is returned as that single, lower-case
    letter. The options should be provided as lower-case strings unless
    a particular shortcut is desired; in that case, only that letter
    should be capitalized.

    By default, the first option is the default. If `require` is
    provided, then there is no default. `default` can be provided to
    override this. The prompt and fallback prompt are also inferred but
    can be overridden.

    If numrange is provided, it is a pair of `(high, low)` (both ints)
    indicating that, in addition to `options`, the user may enter an
    integer in that inclusive range.

    `max_width` specifies the maximum number of columns in the
    automatically generated prompt string.
    """
    # Assign single letters to each option. Also capitalize the options
    # to indicate the letter.
    letters = {}
    display_letters = []
    capitalized = []
    first = True
    for option in options:
        # Is a letter already capitalized?
        for letter in option:
            if letter.isalpha() and letter.upper() == letter:
                found_letter = letter
                break
        else:
            # Infer a letter.
            for letter in option:
                if not letter.isalpha():
                    continue # Don't use punctuation.
                if letter not in letters:
                    found_letter = letter
                    break
            else:
                raise ValueError('no unambiguous lettering found')

        letters[found_letter.lower()] = option
        index = option.index(found_letter)

        # Mark the option's shortcut letter for display.
        if (default is None and not numrange and first) \
           or (isinstance(default, basestring) and
               found_letter.lower() == default.lower()):
            # The first option is the default; mark it.
            show_letter = '[%s]' % found_letter.upper()
            is_default = True
        else:
            show_letter = found_letter.upper()
            is_default = False

        # Possibly colorize the letter shortcut.
        if config['color'].get(bool):
            color = 'turquoise' if is_default else 'blue'
            show_letter = colorize(color, show_letter)

        # Insert the highlighted letter back into the word.
        capitalized.append(
            option[:index] + show_letter + option[index+1:]
        )
        display_letters.append(found_letter.upper())

        first = False

    # The default is just the first option if unspecified.
    if default is None:
        if require:
            default = None
        elif numrange:
            default = numrange[0]
        else:
            default = display_letters[0].lower()

    # Make a prompt if one is not provided.
    if not prompt:
        prompt_parts = []
        prompt_part_lengths = []
        if numrange:
            if isinstance(default, int):
                default_name = str(default)
                if color:
                    default_name = colorize('turquoise', default_name)
                tmpl = '# selection (default %s)'
                prompt_parts.append(tmpl % default_name)
                prompt_part_lengths.append(len(tmpl % str(default)))
            else:
                prompt_parts.append('# selection')
                prompt_part_lengths.append(len(prompt_parts[-1]))
        prompt_parts += capitalized
        prompt_part_lengths += [len(s) for s in options]

        # Wrap the query text.
        prompt = ''
        line_length = 0
        for i, (part, length) in enumerate(zip(prompt_parts,
                                               prompt_part_lengths)):
            # Add punctuation.
            if i == len(prompt_parts) - 1:
                part += '?'
            else:
                part += ','
            length += 1

            # Choose either the current line or the beginning of the next.
            if line_length + length + 1 > max_width:
                prompt += '\n'
                line_length = 0

            if line_length != 0:
                # Not the beginning of the line; need a space.
                part = ' ' + part
                length += 1

            prompt += part
            line_length += length

    # Make a fallback prompt too. This is displayed if the user enters
    # something that is not recognized.
    if not fallback_prompt:
        fallback_prompt = 'Enter one of '
        if numrange:
            fallback_prompt += '%i-%i, ' % numrange
        fallback_prompt += ', '.join(display_letters) + ':'

    resp = input_(prompt)
    while True:
        resp = resp.strip().lower()

        # Try default option.
        if default is not None and not resp:
            resp = default

        # Try an integer input if available.
        if numrange:
            try:
                resp = int(resp)
            except ValueError:
                pass
            else:
                low, high = numrange
                if low <= resp <= high:
                    return resp
                else:
                    resp = None

        # Try a normal letter input.
        if resp:
            resp = resp[0]
            if resp in letters:
                return resp

        # Prompt for new input.
        resp = input_(fallback_prompt)

def input_yn(prompt, require=False):
    """Prompts the user for a "yes" or "no" response. The default is
    "yes" unless `require` is `True`, in which case there is no default.
    """
    sel = input_options(
        ('y', 'n'), require, prompt, 'Enter Y or N:'
    )
    return sel == 'y'

def human_bytes(size):
    """Formats size, a number of bytes, in a human-readable way."""
    suffices = ['B', 'KB', 'MB', 'GB', 'TB', 'PB', 'EB', 'ZB', 'YB', 'HB']
    for suffix in suffices:
        if size < 1024:
            return "%3.1f %s" % (size, suffix)
        size /= 1024.0
    return "big"

def human_seconds(interval):
    """Formats interval, a number of seconds, as a human-readable time
    interval using English words.
    """
    units = [
        (1, 'second'),
        (60, 'minute'),
        (60, 'hour'),
        (24, 'day'),
        (7, 'week'),
        (52, 'year'),
        (10, 'decade'),
    ]
    for i in range(len(units)-1):
        increment, suffix = units[i]
        next_increment, _ = units[i+1]
        interval /= float(increment)
        if interval < next_increment:
            break
    else:
        # Last unit.
        increment, suffix = units[-1]
        interval /= float(increment)

    return "%3.1f %ss" % (interval, suffix)

def human_seconds_short(interval):
    """Formats a number of seconds as a short human-readable M:SS
    string.
    """
    interval = int(interval)
    return u'%i:%02i' % (interval // 60, interval % 60)

# ANSI terminal colorization code heavily inspired by pygments:
# http://dev.pocoo.org/hg/pygments-main/file/b2deea5b5030/pygments/console.py
# (pygments is by Tim Hatch, Armin Ronacher, et al.)
COLOR_ESCAPE = "\x1b["
DARK_COLORS  = ["black", "darkred", "darkgreen", "brown", "darkblue",
                "purple", "teal", "lightgray"]
LIGHT_COLORS = ["darkgray", "red", "green", "yellow", "blue",
                "fuchsia", "turquoise", "white"]
RESET_COLOR = COLOR_ESCAPE + "39;49;00m"
def colorize(color, text):
    """Returns a string that prints the given text in the given color
    in a terminal that is ANSI color-aware. The color must be something
    in DARK_COLORS or LIGHT_COLORS.
    """
    if color in DARK_COLORS:
        escape = COLOR_ESCAPE + "%im" % (DARK_COLORS.index(color) + 30)
    elif color in LIGHT_COLORS:
        escape = COLOR_ESCAPE + "%i;01m" % (LIGHT_COLORS.index(color) + 30)
    else:
        raise ValueError('no such color %s', color)
    return escape + text + RESET_COLOR

def colordiff(a, b, highlight='red'):
    """Given two values, return the same pair of strings except with
    their differences highlighted in the specified color. Strings are
    highlighted intelligently to show differences; other values are
    stringified and highlighted in their entirety.
    """
    if not isinstance(a, basestring) or not isinstance(b, basestring):
        # Non-strings: use ordinary equality.
        a = unicode(a)
        b = unicode(b)
        if a == b:
            return a, b
        else:
            return colorize(highlight, a), colorize(highlight, b)

    a_out = []
    b_out = []

    matcher = SequenceMatcher(lambda x: False, a, b)
    for op, a_start, a_end, b_start, b_end in matcher.get_opcodes():
        if op == 'equal':
            # In both strings.
            a_out.append(a[a_start:a_end])
            b_out.append(b[b_start:b_end])
        elif op == 'insert':
            # Right only.
            b_out.append(colorize(highlight, b[b_start:b_end]))
        elif op == 'delete':
            # Left only.
            a_out.append(colorize(highlight, a[a_start:a_end]))
        elif op == 'replace':
            # Right and left differ.
            a_out.append(colorize(highlight, a[a_start:a_end]))
            b_out.append(colorize(highlight, b[b_start:b_end]))
        else:
            assert(False)

    return u''.join(a_out), u''.join(b_out)

def get_path_formats():
    """Get the configuration's path formats as a list of query/template
    pairs.
    """
    pairs = config['paths'].as_pairs(True)
    path_formats = []
    for query, fmt in pairs:
        query = PF_KEY_QUERIES.get(query, query)  # Expand common queries.
        path_formats.append((query, Template(fmt)))
    return path_formats

def get_replacements():
    """Confit validation function that reads regex/string pairs.
    """
    pairs = config['replace'].as_pairs()
    replacements = []
    for pattern, value in pairs:
        try:
            replacements.append((re.compile(pattern), value))
        except re.error:
            raise UserError(
                u'malformed regular expression in replace: {0}'.format(
                    pattern
            ))
    return replacements

def _pick_format(album, fmt=None):
    """Pick a format string for printing Album or Item objects,
    falling back to config options and defaults.
    """
    if fmt:
        return fmt
    if album:
        return config['list_format_album'].get(unicode)
    else:
        return config['list_format_item'].get(unicode)

def print_obj(obj, lib, fmt=None):
    """Print an Album or Item object. If `fmt` is specified, use that
    format string. Otherwise, use the configured template.
    """
    album = isinstance(obj, library.Album)
    fmt = _pick_format(album, fmt)
    if isinstance(fmt, Template):
        template = fmt
    else:
        template = Template(fmt)
    if album:
        print_(obj.evaluate_template(template))
    else:
        print_(obj.evaluate_template(template, lib=lib))


# Subcommand parsing infrastructure.

# This is a fairly generic subcommand parser for optparse. It is
# maintained externally here:
# http://gist.github.com/462717
# There you will also find a better description of the code and a more
# succinct example program.

class Subcommand(object):
    """A subcommand of a root command-line application that may be
    invoked by a SubcommandOptionParser.
    """
    def __init__(self, name, parser=None, help='', aliases=()):
        """Creates a new subcommand. name is the primary way to invoke
        the subcommand; aliases are alternate names. parser is an
        OptionParser responsible for parsing the subcommand's options.
        help is a short description of the command. If no parser is
        given, it defaults to a new, empty OptionParser.
        """
        self.name = name
        self.parser = parser or optparse.OptionParser()
        self.aliases = aliases
        self.help = help

class SubcommandsOptionParser(optparse.OptionParser):
    """A variant of OptionParser that parses subcommands and their
    arguments.
    """
    # A singleton command used to give help on other subcommands.
    _HelpSubcommand = Subcommand('help', optparse.OptionParser(),
        help='give detailed help on a specific sub-command',
        aliases=('?',))

    def __init__(self, *args, **kwargs):
        """Create a new subcommand-aware option parser. All of the
        options to OptionParser.__init__ are supported in addition
        to subcommands, a sequence of Subcommand objects.
        """
        # The subcommand array, with the help command included.
        self.subcommands = list(kwargs.pop('subcommands', []))
        self.subcommands.append(self._HelpSubcommand)

        # A more helpful default usage.
        if 'usage' not in kwargs:
            kwargs['usage'] = """
  %prog COMMAND [ARGS...]
  %prog help COMMAND"""

        # Super constructor.
        optparse.OptionParser.__init__(self, *args, **kwargs)

        # Adjust the help-visible name of each subcommand.
        for subcommand in self.subcommands:
            subcommand.parser.prog = '%s %s' % \
                    (self.get_prog_name(), subcommand.name)

        # Our root parser needs to stop on the first unrecognized argument.
        self.disable_interspersed_args()

    def add_subcommand(self, cmd):
        """Adds a Subcommand object to the parser's list of commands.
        """
        self.subcommands.append(cmd)

    # Add the list of subcommands to the help message.
    def format_help(self, formatter=None):
        # Get the original help message, to which we will append.
        out = optparse.OptionParser.format_help(self, formatter)
        if formatter is None:
            formatter = self.formatter

        # Subcommands header.
        result = ["\n"]
        result.append(formatter.format_heading('Commands'))
        formatter.indent()

        # Generate the display names (including aliases).
        # Also determine the help position.
        disp_names = []
        help_position = 0
        for subcommand in self.subcommands:
            name = subcommand.name
            if subcommand.aliases:
                name += ' (%s)' % ', '.join(subcommand.aliases)
            disp_names.append(name)

            # Set the help position based on the max width.
            proposed_help_position = len(name) + formatter.current_indent + 2
            if proposed_help_position <= formatter.max_help_position:
                help_position = max(help_position, proposed_help_position)

        # Add each subcommand to the output.
        for subcommand, name in zip(self.subcommands, disp_names):
            # Lifted directly from optparse.py.
            name_width = help_position - formatter.current_indent - 2
            if len(name) > name_width:
                name = "%*s%s\n" % (formatter.current_indent, "", name)
                indent_first = help_position
            else:
                name = "%*s%-*s  " % (formatter.current_indent, "",
                                      name_width, name)
                indent_first = 0
            result.append(name)
            help_width = formatter.width - help_position
            help_lines = textwrap.wrap(subcommand.help, help_width)
            result.append("%*s%s\n" % (indent_first, "", help_lines[0]))
            result.extend(["%*s%s\n" % (help_position, "", line)
                           for line in help_lines[1:]])
        formatter.dedent()

        # Concatenate the original help message with the subcommand
        # list.
        return out + "".join(result)

    def _subcommand_for_name(self, name):
        """Return the subcommand in self.subcommands matching the
        given name. The name may either be the name of a subcommand or
        an alias. If no subcommand matches, returns None.
        """
        for subcommand in self.subcommands:
            if name == subcommand.name or \
               name in subcommand.aliases:
                return subcommand
        return None

    def parse_args(self, a=None, v=None):
        """Like OptionParser.parse_args, but returns these four items:
        - options: the options passed to the root parser
        - subcommand: the Subcommand object that was invoked
        - suboptions: the options passed to the subcommand parser
        - subargs: the positional arguments passed to the subcommand
        """
        options, args = optparse.OptionParser.parse_args(self, a, v)

        if not args:
            # No command given.
            self.print_help()
            self.exit()
        else:
            cmdname = args.pop(0)
            subcommand = self._subcommand_for_name(cmdname)
            if not subcommand:
                self.error('unknown command ' + cmdname)

        suboptions, subargs = subcommand.parser.parse_args(args)

        if subcommand is self._HelpSubcommand:
            if subargs:
                # particular
                cmdname = subargs[0]
                helpcommand = self._subcommand_for_name(cmdname)
                if not helpcommand:
                    self.error('no command named {0}'.format(cmdname))
                helpcommand.parser.print_help()
                self.exit()
            else:
                # general
                self.print_help()
                self.exit()

        return options, subcommand, suboptions, subargs


# The root parser and its main function.

def _raw_main(args, configfh):
    """A helper function for `main` without top-level exception
    handling.
    """
    # Get the default subcommands.
    from beets.ui.commands import default_commands

    # Add plugin paths.
    for plugpath in config['pluginpath'].get(list):
        sys.path.append(os.path.expanduser(plugpath))
    # Load requested plugins.
    plugins.load_plugins(config['plugins'].get(list))
    plugins.send("pluginload")

    # Construct the root parser.
    commands = list(default_commands)
    commands += plugins.commands()
    parser = SubcommandsOptionParser(subcommands=commands)
    parser.add_option('-l', '--library', dest='library',
                      help='library database file to use')
    parser.add_option('-d', '--directory', dest='directory',
                      help="destination music directory")
    parser.add_option('-v', '--verbose', dest='verbose', action='store_true',
                      help='print debugging information')

    # Parse the command-line!
    options, subcommand, suboptions, subargs = parser.parse_args(args)
    config.add_args(options)

    # Open library file.
<<<<<<< HEAD
    dbpath = config['library'].as_filename()
=======
    libpath = options.libpath or \
        config_val(config, 'beets', 'library', default_libpath)
    directory = options.directory or \
        config_val(config, 'beets', 'directory', default_dir)
    path_formats = _get_path_formats(config)
    art_filename = Template(config_val(config, 'beets', 'art_filename',
                                       DEFAULT_ART_FILENAME))
    lib_timeout = config_val(config, 'beets', 'timeout', DEFAULT_TIMEOUT)
    replacements = _get_replacements(config)
>>>>>>> 49ae56e4
    try:
        lib = library.Library(
            dbpath,
            config['directory'].as_filename(),
            get_path_formats(),
            config['art_filename'].get(unicode),
            config['timeout'].as_number(),
            get_replacements(),
        )
    except sqlite3.OperationalError:
        raise UserError(u"database file {0} could not be opened".format(
            util.displayable_path(dbpath)
        ))
    plugins.send("library_opened", lib=lib)

    # Configure the logger.
    if config['verbose'].get(bool):
        log.setLevel(logging.DEBUG)
    else:
        log.setLevel(logging.INFO)
    log.debug(u'data directory: {0}\n'
              u'library database: {1}\n'
              u'library directory: {2}'.format(
        util.displayable_path(config.config_dir()),
        util.displayable_path(lib.path),
        util.displayable_path(lib.directory),
    ))

    # Invoke the subcommand.
    subcommand.func(lib, suboptions, subargs)

def main(args=None, configfh=None):
    """Run the main command-line interface for beets. Includes top-level
    exception handlers that print friendly error messages.
    """
    try:
        _raw_main(args, configfh)
    except UserError as exc:
        message = exc.args[0] if exc.args else None
        log.error(u'error: {0}'.format(message))
        sys.exit(1)
    except util.HumanReadableException as exc:
        exc.log(log)
        sys.exit(1)
    except confit.ConfigError as exc:
        log.error(u'configuration error: {0}'.format(exc))
    except IOError as exc:
        if exc.errno == errno.EPIPE:
            # "Broken pipe". End silently.
            pass
        else:
            raise<|MERGE_RESOLUTION|>--- conflicted
+++ resolved
@@ -639,25 +639,13 @@
     config.add_args(options)
 
     # Open library file.
-<<<<<<< HEAD
     dbpath = config['library'].as_filename()
-=======
-    libpath = options.libpath or \
-        config_val(config, 'beets', 'library', default_libpath)
-    directory = options.directory or \
-        config_val(config, 'beets', 'directory', default_dir)
-    path_formats = _get_path_formats(config)
-    art_filename = Template(config_val(config, 'beets', 'art_filename',
-                                       DEFAULT_ART_FILENAME))
-    lib_timeout = config_val(config, 'beets', 'timeout', DEFAULT_TIMEOUT)
-    replacements = _get_replacements(config)
->>>>>>> 49ae56e4
     try:
         lib = library.Library(
             dbpath,
             config['directory'].as_filename(),
             get_path_formats(),
-            config['art_filename'].get(unicode),
+            Template(config['art_filename'].get(unicode)),
             config['timeout'].as_number(),
             get_replacements(),
         )
